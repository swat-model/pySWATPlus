import subprocess 
import os
from .FileReader import FileReader
import shutil
import tempfile
import multiprocessing
import tqdm
from pathlib import Path
from typing import List, Dict, Tuple, Optional, Union, Any
from concurrent.futures import ThreadPoolExecutor
import re


class TxtinoutReader:

    def __init__(self, path: str) -> None:

        """
        Initialize a TxtinoutReader instance for working with SWAT model data.

        Parameters:
        path (str, os.PathLike): The path to the SWAT model folder.

        Raises:
        TypeError: If the provided path is not a string or a Path object, or if the folder does not exist,
                    or if there is more than one .exe file in the folder, or if no .exe file is found.

        Attributes:
        root_folder (Path): The path to the root folder of the SWAT model.
        swat_exe_path (Path): The path to the main SWAT executable file.
        """


        #check if path is a string or a path
        if not isinstance(path, (str, os.PathLike)):
            raise TypeError("path must be a string or os.PathLike object")
        
        path = Path(path).resolve()                        

        #check if folder exists
        if not path.is_dir():
            raise FileNotFoundError("Folder does not exist")
            
        #count files that end with .exe
        count = 0
        swat_exe = None
        for file in os.listdir(path):
            if file.endswith(".exe"):
                if count == 0:
                    swat_exe = file
                elif count > 0:
                    raise TypeError("More than one .exe file found in the parent folder")
                count += 1

        if count == 0:
            raise TypeError(".exe not found in parent folder")
  
        #find parent directory
        self.root_folder = path
        self.swat_exe_path = path / swat_exe


    def _build_line_to_add(self, obj: str, daily: bool, monthly: bool, yearly: bool, avann: bool) -> str:
        """
        Build a line to add to the 'print.prt' file based on the provided parameters.

        Parameters:
        obj (str): The object name or identifier.
        daily (bool): Flag for daily print frequency.
        monthly (bool): Flag for monthly print frequency.
        yearly (bool): Flag for yearly print frequency.
        avann (bool): Flag for average annual print frequency.

        Returns:
        str: A formatted string representing the line to add to the 'print.prt' file.
        """
        print_periodicity = {
            'daily': daily,
            'monthly': monthly,
            'yearly': yearly,
            'avann': avann,
        }

        arg_to_add = obj.ljust(29)
        for value in print_periodicity.values():
            if value:
                periodicity = 'y'
            else: 
                periodicity = 'n'
                
            arg_to_add += periodicity.ljust(14)

        arg_to_add = arg_to_add.rstrip()
        arg_to_add += '\n'
        return arg_to_add

    
    def enable_object_in_print_prt(self, obj: str, daily: bool, monthly: bool, yearly: bool, avann: bool) -> None:
        """
        Enable or update an object in the 'print.prt' file. If obj is not a default identifier, it will be added at the end of the file.

        Parameters:
        obj (str): The object name or identifier.
        daily (bool): Flag for daily print frequency.
        monthly (bool): Flag for monthly print frequency.
        yearly (bool): Flag for yearly print frequency.
        avann (bool): Flag for average annual print frequency.

        Returns:
        None
        """

        #check if obj is object itself or file 
        if os.path.splitext(obj)[1] != '':
            arg_to_add = obj.rsplit('_', maxsplit=1)[0]
        else:
            arg_to_add = obj
        
        #read all print_prt file, line by line
        print_prt_path = self.root_folder / 'print.prt'
        new_print_prt = ""
        found = False
        with open(print_prt_path) as file:
            for line in file:
                if not line.startswith(arg_to_add + ' '): #Line must start exactly with arg_to_add, not a word that starts with arg_to_add 
                    new_print_prt += line
                else:
                    #obj already exist, replace it in same position
                    new_print_prt += self._build_line_to_add(arg_to_add, daily, monthly, yearly, avann)
                    found = True

        if not found:
            new_print_prt += self._build_line_to_add(arg_to_add, daily, monthly, yearly, avann)


        #store new print_prt
        with open(print_prt_path, 'w') as file:
            file.write(new_print_prt)
        
    #modify yrc_start and yrc_end
    def set_beginning_and_end_year(self, beginning: int, end: int) -> None:
        """
        Modify the beginning and end year in the 'time.sim' file.

        Parameters:
        beginning (int): The new beginning year.
        end (int): The new end year.

        Returns:
        None
        """
                
        nth_line = 3

        #time_sim_path = f"{self.root_folder}\\{'time.sim'}"
        time_sim_path = self.root_folder / 'time.sim'


        # Open the file in read mode and read its contents
        with open(time_sim_path, 'r') as file:
            lines = file.readlines()

        year_line = lines[nth_line - 1]

        # Split the input string by spaces
        elements = year_line.split()

        elements[1] = beginning
        elements[3] = end

        # Reconstruct the result string while maintaining spaces
        result_string = '{: >8} {: >10} {: >10} {: >10} {: >10} \n'.format(*elements)
        
        lines[nth_line - 1] = result_string

        with open(time_sim_path, 'w') as file:
            file.writelines(lines)

    #modify warmup
    def set_warmup(self, warmup: int) -> None:
        """
        Modify the warmup period in the 'time.sim' file.

        Parameters:
        warmup (int): The new warmup period value.

        Returns:
        None
        """
        time_sim_path = self.root_folder / 'print.prt'

        # Open the file in read mode and read its contents
        with open(time_sim_path, 'r') as file:
            lines = file.readlines()

        nth_line = 3
        year_line = lines[nth_line - 1]

        # Split the input string by spaces
        elements = year_line.split()

        elements[0] = warmup

        # Reconstruct the result string while maintaining spaces
        result_string = '{: <12} {: <11} {: <11} {: <10} {: <10} {: <10} \n'.format(*elements)
                
        lines[nth_line - 1] = result_string

        with open(time_sim_path, 'w') as file:
            file.writelines(lines)


    def _enable_disable_csv_print(self, enable: bool = True) -> None:
        """
        Enable or disable CSV print in the 'print.prt' file.

        Parameters:
        enable (bool, optional): True to enable CSV print, False to disable (default is True).

        Returns:
        None
        """

        #read 
        nth_line = 7

        #time_sim_path = f"{self.root_folder}\\{'time.sim'}"
        print_prt_path = self.root_folder / 'print.prt'


        # Open the file in read mode and read its contents
        with open(print_prt_path, 'r') as file:
            lines = file.readlines()

        if enable:
            lines[nth_line - 1] = 'y' + lines[nth_line - 1][1:] 
        else:
            lines[nth_line - 1] = 'n' + lines[nth_line - 1][1:] 


        with open(print_prt_path, 'w') as file:
            file.writelines(lines)

        
    def enable_csv_print(self) -> None:
        """
        Enable CSV print in the 'print.prt' file.

        Returns:
        None
        """
        self._enable_disable_csv_print(enable = True)

    def disable_csv_print(self) -> None:
        """
        Disable CSV print in the 'print.prt' file.

        Returns:
        None
        """
        self._enable_disable_csv_print(enable = False)

    
    def register_file(self, filename: str, has_units: bool = False, index: Optional[str] = None, usecols: Optional[List[str]] =  None, filter_by:  Dict[str, Union[Any, List[Any], re.Pattern]] = {}) -> FileReader:

        """
        Register a file to work with in the SWAT model.

        Parameters:
        filename (str): The name of the file to register.
        has_units (bool): Indicates if the file has units information (default is False).
        index (str, optional): The name of the index column (default is None).
        usecols (List[str], optional): A list of column names to read (default is None).
        filter_by (Dict[str, Union[Any, List[Any], re.Pattern]): A dictionary of column names and values to filter by (default is an empty dictionary).

        Returns:
        FileReader: A FileReader instance for the registered file.
        """
        
        file_path = os.path.join(self.root_folder, filename)
        return FileReader(file_path, has_units, index, usecols, filter_by)
<<<<<<< HEAD
    
    """
    if overwrite = True, content of target_dir folder will be deleted and txtinout folder will be copied there
    if overwrite = False, txtinout folder will be copied to a new folder inside target_dir
    """
    def copy_swat(self, target_dir: str = None, overwrite: bool = False) -> str:
=======
>>>>>>> 7bb2bd01

    
    def copy_swat(self, dst_fld: str = None, overwrite: bool = False) -> str:
        """
        Copy the SWAT model files to a specified directory.
<<<<<<< HEAD

        If 'overwrite' is True, the content of the 'target_dir' folder will be deleted, and the 'txtinout' folder will be copied there.
        If 'overwrite' is False, the 'txtinout' folder will be copied to a new folder inside 'target_dir'.

        Parameters:
        target_dir (str, optional): The target directory where the SWAT model files will be copied. If None, a temporary folder will be created (default is None).
        overwrite (bool, optional): If True, overwrite the content of 'target_dir'; if False, create a new folder inside target_dir (default is False).

        Returns:
        str: The path to the directory where the SWAT model files were copied.
        """

        #if target_dir is None or target_dir is a folder and overwrite is False, create a new folder using mkdtemp
        if (target_dir is None) or (not overwrite and target_dir is not None):

            try: 
                temp_folder_path = tempfile.mkdtemp(dir = target_dir)
            except FileNotFoundError:
                os.makedirs(dir, exist_ok=True)
                temp_folder_path = tempfile.mkdtemp(dir = target_dir)
        
        #if target_dir is a folder and overwrite is True, delete all contents
        elif overwrite:

            if os.path.isdir(target_dir):
            
                temp_folder_path = target_dir
                
                #delete all files in target_dir
                for file in os.listdir(target_dir):
                    file_path = os.path.join(target_dir, file)
=======
    
        If 'overwrite' is True, the content of 'dst_fld' will be deleted, and the 'txtinout' folder will be copied there.
        If 'overwrite' is False, the 'txtinout' folder will be copied to a new folder inside 'dst_fld'.
    
        Parameters:
        dst_fld (str, optional): The target directory where the SWAT model files will be copied. 
                                 If None, a temporary folder will be created (default is None).
        overwrite (bool, optional): If True, overwrite the content of 'dst_fld'; if False, create a new folder inside 'dst_fld' (default is False).
    
        Returns:
        str: The path to the directory where the SWAT model files were copied.
        """
    
        # If dst_fld is None or is a folder and overwrite is False, create a new folder using mkdtemp
        if (dst_fld is None) or (not overwrite and dst_fld is not None):
            try: 
                temp_folder_path = tempfile.mkdtemp(dir=dst_fld)
            except FileNotFoundError:
                os.makedirs(dst_fld, exist_ok=True)
                temp_folder_path = tempfile.mkdtemp(dir=dst_fld)
    
        # If dst_fld is a folder and overwrite is True, delete all contents
        elif overwrite:
            if os.path.isdir(dst_fld):
                temp_folder_path = dst_fld
    
                # Delete all files in dst_fld
                for file in os.listdir(dst_fld):
                    file_path = os.path.join(dst_fld, file)
>>>>>>> 7bb2bd01
                    try:
                        if os.path.isfile(file_path):
                            os.remove(file_path)
                    except Exception as e:
                        print(e)
<<<<<<< HEAD
            
            #if overwrite and target_dir is not a folder, create target_dir anyway
            else:   
                os.makedirs(target_dir, exist_ok=True)
                temp_folder_path = target_dir
        
        #check if target_dir does not exist
        elif not os.path.isdir(target_dir):
            #check if target_dir is a file
            if os.path.isfile(target_dir):
                raise TypeError("dir must be a folder")

            #create target_dir
            os.makedirs(target_dir, exist_ok=True)
            temp_folder_path = target_dir
        
=======
    
            else:  # If overwrite and dst_fld is not a folder, create dst_fld anyway
                os.makedirs(dst_fld, exist_ok=True)
                temp_folder_path = dst_fld
    
        # Check if dst_fld does not exist
        elif not os.path.isdir(dst_fld):
            # Check if dst_fld is a file
            if os.path.isfile(dst_fld):
                raise TypeError("dst_fld must be a folder")
    
            # Create dst_fld
            os.makedirs(dst_fld, exist_ok=True)
            temp_folder_path = dst_fld
    
>>>>>>> 7bb2bd01
        else:
            raise TypeError("option not recognized")
    
        # Get the list of files in the source folder
        source_folder = self.root_folder
        files = os.listdir(source_folder)
<<<<<<< HEAD

        # Exclude files with the specified suffix and copy the remaining files (only the required files for running SWAT are copied)
        for file in files:
            
            source_file = os.path.join(source_folder, file)
            
            # Skip directories and unwanted files
            if not os.path.isfile(source_file):
                continue

            if file.endswith(('_aa.txt', '_aa.csv', '_yr.txt', '_yr.csv', '_day.txt', '_day.csv', '_mon.txt', '_mon.csv')):
                continue
            
            destination_file = os.path.join(temp_folder_path, file)
            shutil.copy2(source_file, destination_file)

=======
        
        file_suffix = ['day', 'mon', 'yr', 'aa']
        file_ext = ['txt', 'csv']
        ignored_file = tuple(
            f'_{suf}.{ext}' for suf in file_suffix for ext in file_ext
        ) 
    
        # Exclude files with the specified suffix and copy the remaining files
        for file in files:
            file_path = os.path.join(source_folder, file)
            if (not os.path.isdir(file_path)) and (not file.endswith(ignored_file)):
                destination_file = os.path.join(temp_folder_path, file)
                shutil.copy2(file_path, destination_file)
    
>>>>>>> 7bb2bd01
        return temp_folder_path



    def _run_swat(self, show_output: bool = True) -> None:
        """
        Run the SWAT simulation.

        Parameters:
        show_output (bool, optional): If True, print the simulation output; if False, suppress output (default is True).

        Returns:
        None
        """

        #Run siumulation
        swat_exe_path = self.swat_exe_path
                
        os.chdir(self.root_folder)

        with subprocess.Popen(swat_exe_path, stdout=subprocess.PIPE, stderr=subprocess.PIPE) as process:
            # Read and print the output while it's being produced
            while True:
                # Read a line of output
                raw_output = process.stdout.readline()
                
                # Check if the output is empty and the subprocess has finished
                if raw_output == b'' and process.poll() is not None:
                    break
                
                # Decode the output using 'latin-1' encoding
                try:
                    output = raw_output.decode('latin-1').strip()
                except UnicodeDecodeError:
                    # Handle decoding errors here (e.g., skip or replace invalid characters)
                    continue

                # Print the decoded output if needed
                if output and show_output:
                    print(output)
        
    

    """
    params --> {filename: (id_col, [(id, col, value)])}
    """
    def run_swat(self, params: Dict[str, Tuple[str, List[Tuple[Union[None, str, List[str], re.Pattern], str, Any]]]] = {}, show_output: bool = True) -> str:
        """
        Run the SWAT simulation with modified input parameters.

        Parameters:
        params (Dict[str, Tuple[str, List[Tuple[Union[None, str, List[str], re.Pattern], str, Any]]]], optional): 
            A dictionary containing modifications to input files. Format: {filename: (id_col, [(id, col, value)])}.
            'id' can be None to apply the value to all rows, a single id or a regex pattern or list to match multiple IDs.
        show_output (bool, optional): If True, print the simulation output; if False, suppress output (default is True).

        Returns:
        str: The path to the directory where the SWAT simulation was executed.
        """
        aux_txtinout = TxtinoutReader(self.root_folder)

        #Modify files for simulation
        for filename, file_params in params.items():

            id_col, file_mods = file_params

            #get file
            file = aux_txtinout.register_file(filename, has_units = False, index = id_col)

            #for each col_name in file_params
            for id, col_name, value in file_mods:   # 'id' can be None, a str or a regex pattern
                if id is None:
                    file.df[col_name] = value
                elif isinstance(id, list):
                    mask = file.df.index.astype(str).isin(id)
                    file.df.loc[mask, col_name] = value
                elif isinstance(id, re.Pattern):
                    mask = file.df.index.astype(str).str.match(id)
                    file.df.loc[mask, col_name] = value
                else:
                    file.df.loc[id, col_name] = value
            
            #store file
            file.overwrite_file()
                
        
        #run simulation
        aux_txtinout._run_swat(show_output=show_output)

        return self.root_folder


    def run_swat_star(self, args: Tuple[Dict[str, Tuple[str, List[Tuple[Union[None, str, List[str], re.Pattern], str, Any]]]], bool]) -> str:
        """
        Run the SWAT simulation with modified input parameters using arguments provided as a tuple.

        Parameters:
        args (Tuple[Dict[str, Tuple[str, List[Tuple[Union[None, str, List[str], re.Pattern], str, Any]]]]], bool]): 
            A tuple containing simulation parameters.
            The first element is a dictionary with input parameter modifications, 
            the second element is a boolean to show output.

        Returns:
        str: The path to the directory where the SWAT simulation was executed.
        """
        return self.run_swat(*args)

    def copy_and_run(self, target_dir: str, overwrite: bool = False, params: Dict[str, Tuple[str, List[Tuple[Union[None, str, List[str], re.Pattern], str, Any]]]] = {}, show_output: bool = True) -> str:
        
        """
        Copy the SWAT model files to a specified directory, modify input parameters, and run the simulation.

        Parameters:
        target_dir (str): The target directory where the SWAT model files will be copied.
        overwrite (bool, optional): If True, overwrite the content of 'target_dir'; if False, create a new folder inside 'target_dir' (default is False).
        params (Dict[str, Tuple[str, List[Tuple[Union[None, str, List[str], re.Pattern], str, Any]]]], optional):
            A dictionary containing modifications to input files. Format: {filename: (id_col, [(id, col, value)])}.
        Format: {filename: (id_col, [(id, col, value)])}.
        show_output (bool, optional): If True, print the simulation output; if False, suppress output (default is True).

        Returns:
        str: The path to the directory where the SWAT simulation was executed.
        """
        
<<<<<<< HEAD
        tmp_path = self.copy_swat(target_dir = target_dir, overwrite = overwrite)
=======
        tmp_path = self.copy_swat(dst_fld = dir, overwrite = overwrite)
>>>>>>> 7bb2bd01
        reader = TxtinoutReader(tmp_path)
        return reader.run_swat(params, show_output = show_output)


    def copy_and_run_star(self, args: Tuple[str, bool, Dict[str, Tuple[str, List[Tuple[Union[None, str, List[str], re.Pattern], str, Any]]]], bool]) -> str:
        """
        Copy the SWAT model files to a specified directory, modify input parameters, and run the simulation using arguments provided as a tuple.

        Parameters:
        args (Tuple[Dict[str, Tuple[str, List[Tuple[Union[None, str, List[str], re.Pattern], str, Any]]]]], bool]): 
            A tuple containing simulation parameters.
            The first element is a dictionary with input parameter modifications, 
            the second element is a boolean to show output.

        Returns:
        str: The path to the directory where the SWAT simulation was executed.
        """        
        return self.copy_and_run(*args)

    
    """
    params --> [{filename: (id_col, [(id, col, value)])}]
    """
    def run_parallel_swat(self, 
                          params: List[Dict[str, Tuple[str, List[Tuple[Union[None, str, List[str], re.Pattern], str, Any]]]]], 
                          n_workers: int = 1, 
                          target_dir: str = None,
                          parallelization: str = 'threads') -> List[str]:
        
        """
        Run SWAT simulations in parallel with modified input parameters.

        Parameters:
        params (Dict[str, Tuple[str, List[Tuple[Union[None, str, List[str], re.Pattern], str, Any]]]], optional):
            A dictionary containing modifications to input files. Format: {filename: (id_col, [(id, col, value)])}.
        n_workers (int, optional): The number of parallel workers to use (default is 1).
        target_dir (str, optional): The target directory where the SWAT model files will be copied (default is None).
        parallelization (str, optional): The parallelization method to use ('threads' or 'processes') (default is 'threads').

        Returns:
        List[str]: A list of paths to the directories where the SWAT simulations were executed.
        """

        

        max_treads = multiprocessing.cpu_count()
        threads = max(min(n_workers, max_treads), 1)
        
        if n_workers == 1:
            
            results_ret = []

            for i in tqdm.tqdm(range(len(params))):
                results_ret.append(self.copy_and_run(target_dir = target_dir,
                                                    overwrite = False,
                                                    params = params[i], 
                                                    show_output = False))
            
            return results_ret

        else:
                
            items = [[target_dir, False, params[i], False] for i in range(len(params))]

            if parallelization == 'threads':
                with ThreadPoolExecutor(max_workers=threads) as executor:
                    results = list(executor.map(self.copy_and_run_star, items))    
            elif parallelization == 'processes':
                with multiprocessing.Pool(threads) as pool:
                    results = list(pool.map(self.copy_and_run_star, items))
            else:
                raise ValueError("parallelization must be 'threads' or 'processes'")  

            return results
            


        
        

    


<|MERGE_RESOLUTION|>--- conflicted
+++ resolved
@@ -1,648 +1,577 @@
-import subprocess 
-import os
-from .FileReader import FileReader
-import shutil
-import tempfile
-import multiprocessing
-import tqdm
-from pathlib import Path
-from typing import List, Dict, Tuple, Optional, Union, Any
-from concurrent.futures import ThreadPoolExecutor
-import re
-
-
-class TxtinoutReader:
-
-    def __init__(self, path: str) -> None:
-
-        """
-        Initialize a TxtinoutReader instance for working with SWAT model data.
-
-        Parameters:
-        path (str, os.PathLike): The path to the SWAT model folder.
-
-        Raises:
-        TypeError: If the provided path is not a string or a Path object, or if the folder does not exist,
-                    or if there is more than one .exe file in the folder, or if no .exe file is found.
-
-        Attributes:
-        root_folder (Path): The path to the root folder of the SWAT model.
-        swat_exe_path (Path): The path to the main SWAT executable file.
-        """
-
-
-        #check if path is a string or a path
-        if not isinstance(path, (str, os.PathLike)):
-            raise TypeError("path must be a string or os.PathLike object")
-        
-        path = Path(path).resolve()                        
-
-        #check if folder exists
-        if not path.is_dir():
-            raise FileNotFoundError("Folder does not exist")
-            
-        #count files that end with .exe
-        count = 0
-        swat_exe = None
-        for file in os.listdir(path):
-            if file.endswith(".exe"):
-                if count == 0:
-                    swat_exe = file
-                elif count > 0:
-                    raise TypeError("More than one .exe file found in the parent folder")
-                count += 1
-
-        if count == 0:
-            raise TypeError(".exe not found in parent folder")
-  
-        #find parent directory
-        self.root_folder = path
-        self.swat_exe_path = path / swat_exe
-
-
-    def _build_line_to_add(self, obj: str, daily: bool, monthly: bool, yearly: bool, avann: bool) -> str:
-        """
-        Build a line to add to the 'print.prt' file based on the provided parameters.
-
-        Parameters:
-        obj (str): The object name or identifier.
-        daily (bool): Flag for daily print frequency.
-        monthly (bool): Flag for monthly print frequency.
-        yearly (bool): Flag for yearly print frequency.
-        avann (bool): Flag for average annual print frequency.
-
-        Returns:
-        str: A formatted string representing the line to add to the 'print.prt' file.
-        """
-        print_periodicity = {
-            'daily': daily,
-            'monthly': monthly,
-            'yearly': yearly,
-            'avann': avann,
-        }
-
-        arg_to_add = obj.ljust(29)
-        for value in print_periodicity.values():
-            if value:
-                periodicity = 'y'
-            else: 
-                periodicity = 'n'
-                
-            arg_to_add += periodicity.ljust(14)
-
-        arg_to_add = arg_to_add.rstrip()
-        arg_to_add += '\n'
-        return arg_to_add
-
-    
-    def enable_object_in_print_prt(self, obj: str, daily: bool, monthly: bool, yearly: bool, avann: bool) -> None:
-        """
-        Enable or update an object in the 'print.prt' file. If obj is not a default identifier, it will be added at the end of the file.
-
-        Parameters:
-        obj (str): The object name or identifier.
-        daily (bool): Flag for daily print frequency.
-        monthly (bool): Flag for monthly print frequency.
-        yearly (bool): Flag for yearly print frequency.
-        avann (bool): Flag for average annual print frequency.
-
-        Returns:
-        None
-        """
-
-        #check if obj is object itself or file 
-        if os.path.splitext(obj)[1] != '':
-            arg_to_add = obj.rsplit('_', maxsplit=1)[0]
-        else:
-            arg_to_add = obj
-        
-        #read all print_prt file, line by line
-        print_prt_path = self.root_folder / 'print.prt'
-        new_print_prt = ""
-        found = False
-        with open(print_prt_path) as file:
-            for line in file:
-                if not line.startswith(arg_to_add + ' '): #Line must start exactly with arg_to_add, not a word that starts with arg_to_add 
-                    new_print_prt += line
-                else:
-                    #obj already exist, replace it in same position
-                    new_print_prt += self._build_line_to_add(arg_to_add, daily, monthly, yearly, avann)
-                    found = True
-
-        if not found:
-            new_print_prt += self._build_line_to_add(arg_to_add, daily, monthly, yearly, avann)
-
-
-        #store new print_prt
-        with open(print_prt_path, 'w') as file:
-            file.write(new_print_prt)
-        
-    #modify yrc_start and yrc_end
-    def set_beginning_and_end_year(self, beginning: int, end: int) -> None:
-        """
-        Modify the beginning and end year in the 'time.sim' file.
-
-        Parameters:
-        beginning (int): The new beginning year.
-        end (int): The new end year.
-
-        Returns:
-        None
-        """
-                
-        nth_line = 3
-
-        #time_sim_path = f"{self.root_folder}\\{'time.sim'}"
-        time_sim_path = self.root_folder / 'time.sim'
-
-
-        # Open the file in read mode and read its contents
-        with open(time_sim_path, 'r') as file:
-            lines = file.readlines()
-
-        year_line = lines[nth_line - 1]
-
-        # Split the input string by spaces
-        elements = year_line.split()
-
-        elements[1] = beginning
-        elements[3] = end
-
-        # Reconstruct the result string while maintaining spaces
-        result_string = '{: >8} {: >10} {: >10} {: >10} {: >10} \n'.format(*elements)
-        
-        lines[nth_line - 1] = result_string
-
-        with open(time_sim_path, 'w') as file:
-            file.writelines(lines)
-
-    #modify warmup
-    def set_warmup(self, warmup: int) -> None:
-        """
-        Modify the warmup period in the 'time.sim' file.
-
-        Parameters:
-        warmup (int): The new warmup period value.
-
-        Returns:
-        None
-        """
-        time_sim_path = self.root_folder / 'print.prt'
-
-        # Open the file in read mode and read its contents
-        with open(time_sim_path, 'r') as file:
-            lines = file.readlines()
-
-        nth_line = 3
-        year_line = lines[nth_line - 1]
-
-        # Split the input string by spaces
-        elements = year_line.split()
-
-        elements[0] = warmup
-
-        # Reconstruct the result string while maintaining spaces
-        result_string = '{: <12} {: <11} {: <11} {: <10} {: <10} {: <10} \n'.format(*elements)
-                
-        lines[nth_line - 1] = result_string
-
-        with open(time_sim_path, 'w') as file:
-            file.writelines(lines)
-
-
-    def _enable_disable_csv_print(self, enable: bool = True) -> None:
-        """
-        Enable or disable CSV print in the 'print.prt' file.
-
-        Parameters:
-        enable (bool, optional): True to enable CSV print, False to disable (default is True).
-
-        Returns:
-        None
-        """
-
-        #read 
-        nth_line = 7
-
-        #time_sim_path = f"{self.root_folder}\\{'time.sim'}"
-        print_prt_path = self.root_folder / 'print.prt'
-
-
-        # Open the file in read mode and read its contents
-        with open(print_prt_path, 'r') as file:
-            lines = file.readlines()
-
-        if enable:
-            lines[nth_line - 1] = 'y' + lines[nth_line - 1][1:] 
-        else:
-            lines[nth_line - 1] = 'n' + lines[nth_line - 1][1:] 
-
-
-        with open(print_prt_path, 'w') as file:
-            file.writelines(lines)
-
-        
-    def enable_csv_print(self) -> None:
-        """
-        Enable CSV print in the 'print.prt' file.
-
-        Returns:
-        None
-        """
-        self._enable_disable_csv_print(enable = True)
-
-    def disable_csv_print(self) -> None:
-        """
-        Disable CSV print in the 'print.prt' file.
-
-        Returns:
-        None
-        """
-        self._enable_disable_csv_print(enable = False)
-
-    
-    def register_file(self, filename: str, has_units: bool = False, index: Optional[str] = None, usecols: Optional[List[str]] =  None, filter_by:  Dict[str, Union[Any, List[Any], re.Pattern]] = {}) -> FileReader:
-
-        """
-        Register a file to work with in the SWAT model.
-
-        Parameters:
-        filename (str): The name of the file to register.
-        has_units (bool): Indicates if the file has units information (default is False).
-        index (str, optional): The name of the index column (default is None).
-        usecols (List[str], optional): A list of column names to read (default is None).
-        filter_by (Dict[str, Union[Any, List[Any], re.Pattern]): A dictionary of column names and values to filter by (default is an empty dictionary).
-
-        Returns:
-        FileReader: A FileReader instance for the registered file.
-        """
-        
-        file_path = os.path.join(self.root_folder, filename)
-        return FileReader(file_path, has_units, index, usecols, filter_by)
-<<<<<<< HEAD
-    
-    """
-    if overwrite = True, content of target_dir folder will be deleted and txtinout folder will be copied there
-    if overwrite = False, txtinout folder will be copied to a new folder inside target_dir
-    """
-    def copy_swat(self, target_dir: str = None, overwrite: bool = False) -> str:
-=======
->>>>>>> 7bb2bd01
-
-    
-    def copy_swat(self, dst_fld: str = None, overwrite: bool = False) -> str:
-        """
-        Copy the SWAT model files to a specified directory.
-<<<<<<< HEAD
-
-        If 'overwrite' is True, the content of the 'target_dir' folder will be deleted, and the 'txtinout' folder will be copied there.
-        If 'overwrite' is False, the 'txtinout' folder will be copied to a new folder inside 'target_dir'.
-
-        Parameters:
-        target_dir (str, optional): The target directory where the SWAT model files will be copied. If None, a temporary folder will be created (default is None).
-        overwrite (bool, optional): If True, overwrite the content of 'target_dir'; if False, create a new folder inside target_dir (default is False).
-
-        Returns:
-        str: The path to the directory where the SWAT model files were copied.
-        """
-
-        #if target_dir is None or target_dir is a folder and overwrite is False, create a new folder using mkdtemp
-        if (target_dir is None) or (not overwrite and target_dir is not None):
-
-            try: 
-                temp_folder_path = tempfile.mkdtemp(dir = target_dir)
-            except FileNotFoundError:
-                os.makedirs(dir, exist_ok=True)
-                temp_folder_path = tempfile.mkdtemp(dir = target_dir)
-        
-        #if target_dir is a folder and overwrite is True, delete all contents
-        elif overwrite:
-
-            if os.path.isdir(target_dir):
-            
-                temp_folder_path = target_dir
-                
-                #delete all files in target_dir
-                for file in os.listdir(target_dir):
-                    file_path = os.path.join(target_dir, file)
-=======
-    
-        If 'overwrite' is True, the content of 'dst_fld' will be deleted, and the 'txtinout' folder will be copied there.
-        If 'overwrite' is False, the 'txtinout' folder will be copied to a new folder inside 'dst_fld'.
-    
-        Parameters:
-        dst_fld (str, optional): The target directory where the SWAT model files will be copied. 
-                                 If None, a temporary folder will be created (default is None).
-        overwrite (bool, optional): If True, overwrite the content of 'dst_fld'; if False, create a new folder inside 'dst_fld' (default is False).
-    
-        Returns:
-        str: The path to the directory where the SWAT model files were copied.
-        """
-    
-        # If dst_fld is None or is a folder and overwrite is False, create a new folder using mkdtemp
-        if (dst_fld is None) or (not overwrite and dst_fld is not None):
-            try: 
-                temp_folder_path = tempfile.mkdtemp(dir=dst_fld)
-            except FileNotFoundError:
-                os.makedirs(dst_fld, exist_ok=True)
-                temp_folder_path = tempfile.mkdtemp(dir=dst_fld)
-    
-        # If dst_fld is a folder and overwrite is True, delete all contents
-        elif overwrite:
-            if os.path.isdir(dst_fld):
-                temp_folder_path = dst_fld
-    
-                # Delete all files in dst_fld
-                for file in os.listdir(dst_fld):
-                    file_path = os.path.join(dst_fld, file)
->>>>>>> 7bb2bd01
-                    try:
-                        if os.path.isfile(file_path):
-                            os.remove(file_path)
-                    except Exception as e:
-                        print(e)
-<<<<<<< HEAD
-            
-            #if overwrite and target_dir is not a folder, create target_dir anyway
-            else:   
-                os.makedirs(target_dir, exist_ok=True)
-                temp_folder_path = target_dir
-        
-        #check if target_dir does not exist
-        elif not os.path.isdir(target_dir):
-            #check if target_dir is a file
-            if os.path.isfile(target_dir):
-                raise TypeError("dir must be a folder")
-
-            #create target_dir
-            os.makedirs(target_dir, exist_ok=True)
-            temp_folder_path = target_dir
-        
-=======
-    
-            else:  # If overwrite and dst_fld is not a folder, create dst_fld anyway
-                os.makedirs(dst_fld, exist_ok=True)
-                temp_folder_path = dst_fld
-    
-        # Check if dst_fld does not exist
-        elif not os.path.isdir(dst_fld):
-            # Check if dst_fld is a file
-            if os.path.isfile(dst_fld):
-                raise TypeError("dst_fld must be a folder")
-    
-            # Create dst_fld
-            os.makedirs(dst_fld, exist_ok=True)
-            temp_folder_path = dst_fld
-    
->>>>>>> 7bb2bd01
-        else:
-            raise TypeError("option not recognized")
-    
-        # Get the list of files in the source folder
-        source_folder = self.root_folder
-        files = os.listdir(source_folder)
-<<<<<<< HEAD
-
-        # Exclude files with the specified suffix and copy the remaining files (only the required files for running SWAT are copied)
-        for file in files:
-            
-            source_file = os.path.join(source_folder, file)
-            
-            # Skip directories and unwanted files
-            if not os.path.isfile(source_file):
-                continue
-
-            if file.endswith(('_aa.txt', '_aa.csv', '_yr.txt', '_yr.csv', '_day.txt', '_day.csv', '_mon.txt', '_mon.csv')):
-                continue
-            
-            destination_file = os.path.join(temp_folder_path, file)
-            shutil.copy2(source_file, destination_file)
-
-=======
-        
-        file_suffix = ['day', 'mon', 'yr', 'aa']
-        file_ext = ['txt', 'csv']
-        ignored_file = tuple(
-            f'_{suf}.{ext}' for suf in file_suffix for ext in file_ext
-        ) 
-    
-        # Exclude files with the specified suffix and copy the remaining files
-        for file in files:
-            file_path = os.path.join(source_folder, file)
-            if (not os.path.isdir(file_path)) and (not file.endswith(ignored_file)):
-                destination_file = os.path.join(temp_folder_path, file)
-                shutil.copy2(file_path, destination_file)
-    
->>>>>>> 7bb2bd01
-        return temp_folder_path
-
-
-
-    def _run_swat(self, show_output: bool = True) -> None:
-        """
-        Run the SWAT simulation.
-
-        Parameters:
-        show_output (bool, optional): If True, print the simulation output; if False, suppress output (default is True).
-
-        Returns:
-        None
-        """
-
-        #Run siumulation
-        swat_exe_path = self.swat_exe_path
-                
-        os.chdir(self.root_folder)
-
-        with subprocess.Popen(swat_exe_path, stdout=subprocess.PIPE, stderr=subprocess.PIPE) as process:
-            # Read and print the output while it's being produced
-            while True:
-                # Read a line of output
-                raw_output = process.stdout.readline()
-                
-                # Check if the output is empty and the subprocess has finished
-                if raw_output == b'' and process.poll() is not None:
-                    break
-                
-                # Decode the output using 'latin-1' encoding
-                try:
-                    output = raw_output.decode('latin-1').strip()
-                except UnicodeDecodeError:
-                    # Handle decoding errors here (e.g., skip or replace invalid characters)
-                    continue
-
-                # Print the decoded output if needed
-                if output and show_output:
-                    print(output)
-        
-    
-
-    """
-    params --> {filename: (id_col, [(id, col, value)])}
-    """
-    def run_swat(self, params: Dict[str, Tuple[str, List[Tuple[Union[None, str, List[str], re.Pattern], str, Any]]]] = {}, show_output: bool = True) -> str:
-        """
-        Run the SWAT simulation with modified input parameters.
-
-        Parameters:
-        params (Dict[str, Tuple[str, List[Tuple[Union[None, str, List[str], re.Pattern], str, Any]]]], optional): 
-            A dictionary containing modifications to input files. Format: {filename: (id_col, [(id, col, value)])}.
-            'id' can be None to apply the value to all rows, a single id or a regex pattern or list to match multiple IDs.
-        show_output (bool, optional): If True, print the simulation output; if False, suppress output (default is True).
-
-        Returns:
-        str: The path to the directory where the SWAT simulation was executed.
-        """
-        aux_txtinout = TxtinoutReader(self.root_folder)
-
-        #Modify files for simulation
-        for filename, file_params in params.items():
-
-            id_col, file_mods = file_params
-
-            #get file
-            file = aux_txtinout.register_file(filename, has_units = False, index = id_col)
-
-            #for each col_name in file_params
-            for id, col_name, value in file_mods:   # 'id' can be None, a str or a regex pattern
-                if id is None:
-                    file.df[col_name] = value
-                elif isinstance(id, list):
-                    mask = file.df.index.astype(str).isin(id)
-                    file.df.loc[mask, col_name] = value
-                elif isinstance(id, re.Pattern):
-                    mask = file.df.index.astype(str).str.match(id)
-                    file.df.loc[mask, col_name] = value
-                else:
-                    file.df.loc[id, col_name] = value
-            
-            #store file
-            file.overwrite_file()
-                
-        
-        #run simulation
-        aux_txtinout._run_swat(show_output=show_output)
-
-        return self.root_folder
-
-
-    def run_swat_star(self, args: Tuple[Dict[str, Tuple[str, List[Tuple[Union[None, str, List[str], re.Pattern], str, Any]]]], bool]) -> str:
-        """
-        Run the SWAT simulation with modified input parameters using arguments provided as a tuple.
-
-        Parameters:
-        args (Tuple[Dict[str, Tuple[str, List[Tuple[Union[None, str, List[str], re.Pattern], str, Any]]]]], bool]): 
-            A tuple containing simulation parameters.
-            The first element is a dictionary with input parameter modifications, 
-            the second element is a boolean to show output.
-
-        Returns:
-        str: The path to the directory where the SWAT simulation was executed.
-        """
-        return self.run_swat(*args)
-
-    def copy_and_run(self, target_dir: str, overwrite: bool = False, params: Dict[str, Tuple[str, List[Tuple[Union[None, str, List[str], re.Pattern], str, Any]]]] = {}, show_output: bool = True) -> str:
-        
-        """
-        Copy the SWAT model files to a specified directory, modify input parameters, and run the simulation.
-
-        Parameters:
-        target_dir (str): The target directory where the SWAT model files will be copied.
-        overwrite (bool, optional): If True, overwrite the content of 'target_dir'; if False, create a new folder inside 'target_dir' (default is False).
-        params (Dict[str, Tuple[str, List[Tuple[Union[None, str, List[str], re.Pattern], str, Any]]]], optional):
-            A dictionary containing modifications to input files. Format: {filename: (id_col, [(id, col, value)])}.
-        Format: {filename: (id_col, [(id, col, value)])}.
-        show_output (bool, optional): If True, print the simulation output; if False, suppress output (default is True).
-
-        Returns:
-        str: The path to the directory where the SWAT simulation was executed.
-        """
-        
-<<<<<<< HEAD
-        tmp_path = self.copy_swat(target_dir = target_dir, overwrite = overwrite)
-=======
-        tmp_path = self.copy_swat(dst_fld = dir, overwrite = overwrite)
->>>>>>> 7bb2bd01
-        reader = TxtinoutReader(tmp_path)
-        return reader.run_swat(params, show_output = show_output)
-
-
-    def copy_and_run_star(self, args: Tuple[str, bool, Dict[str, Tuple[str, List[Tuple[Union[None, str, List[str], re.Pattern], str, Any]]]], bool]) -> str:
-        """
-        Copy the SWAT model files to a specified directory, modify input parameters, and run the simulation using arguments provided as a tuple.
-
-        Parameters:
-        args (Tuple[Dict[str, Tuple[str, List[Tuple[Union[None, str, List[str], re.Pattern], str, Any]]]]], bool]): 
-            A tuple containing simulation parameters.
-            The first element is a dictionary with input parameter modifications, 
-            the second element is a boolean to show output.
-
-        Returns:
-        str: The path to the directory where the SWAT simulation was executed.
-        """        
-        return self.copy_and_run(*args)
-
-    
-    """
-    params --> [{filename: (id_col, [(id, col, value)])}]
-    """
-    def run_parallel_swat(self, 
-                          params: List[Dict[str, Tuple[str, List[Tuple[Union[None, str, List[str], re.Pattern], str, Any]]]]], 
-                          n_workers: int = 1, 
-                          target_dir: str = None,
-                          parallelization: str = 'threads') -> List[str]:
-        
-        """
-        Run SWAT simulations in parallel with modified input parameters.
-
-        Parameters:
-        params (Dict[str, Tuple[str, List[Tuple[Union[None, str, List[str], re.Pattern], str, Any]]]], optional):
-            A dictionary containing modifications to input files. Format: {filename: (id_col, [(id, col, value)])}.
-        n_workers (int, optional): The number of parallel workers to use (default is 1).
-        target_dir (str, optional): The target directory where the SWAT model files will be copied (default is None).
-        parallelization (str, optional): The parallelization method to use ('threads' or 'processes') (default is 'threads').
-
-        Returns:
-        List[str]: A list of paths to the directories where the SWAT simulations were executed.
-        """
-
-        
-
-        max_treads = multiprocessing.cpu_count()
-        threads = max(min(n_workers, max_treads), 1)
-        
-        if n_workers == 1:
-            
-            results_ret = []
-
-            for i in tqdm.tqdm(range(len(params))):
-                results_ret.append(self.copy_and_run(target_dir = target_dir,
-                                                    overwrite = False,
-                                                    params = params[i], 
-                                                    show_output = False))
-            
-            return results_ret
-
-        else:
-                
-            items = [[target_dir, False, params[i], False] for i in range(len(params))]
-
-            if parallelization == 'threads':
-                with ThreadPoolExecutor(max_workers=threads) as executor:
-                    results = list(executor.map(self.copy_and_run_star, items))    
-            elif parallelization == 'processes':
-                with multiprocessing.Pool(threads) as pool:
-                    results = list(pool.map(self.copy_and_run_star, items))
-            else:
-                raise ValueError("parallelization must be 'threads' or 'processes'")  
-
-            return results
-            
-
-
-        
-        
-
-    
-
-
+import subprocess 
+import os
+from .FileReader import FileReader
+import shutil
+import tempfile
+import multiprocessing
+import tqdm
+from pathlib import Path
+from typing import List, Dict, Tuple, Optional, Union, Any
+from concurrent.futures import ThreadPoolExecutor
+import re
+
+
+class TxtinoutReader:
+
+    def __init__(self, path: str) -> None:
+
+        """
+        Initialize a TxtinoutReader instance for working with SWAT model data.
+
+        Parameters:
+        path (str, os.PathLike): The path to the SWAT model folder.
+
+        Raises:
+        TypeError: If the provided path is not a string or a Path object, or if the folder does not exist,
+                    or if there is more than one .exe file in the folder, or if no .exe file is found.
+
+        Attributes:
+        root_folder (Path): The path to the root folder of the SWAT model.
+        swat_exe_path (Path): The path to the main SWAT executable file.
+        """
+
+
+        #check if path is a string or a path
+        if not isinstance(path, (str, os.PathLike)):
+            raise TypeError("path must be a string or os.PathLike object")
+        
+        path = Path(path).resolve()                        
+
+        #check if folder exists
+        if not path.is_dir():
+            raise FileNotFoundError("Folder does not exist")
+            
+        #count files that end with .exe
+        count = 0
+        swat_exe = None
+        for file in os.listdir(path):
+            if file.endswith(".exe"):
+                if count == 0:
+                    swat_exe = file
+                elif count > 0:
+                    raise TypeError("More than one .exe file found in the parent folder")
+                count += 1
+
+        if count == 0:
+            raise TypeError(".exe not found in parent folder")
+  
+        #find parent directory
+        self.root_folder = path
+        self.swat_exe_path = path / swat_exe
+
+
+    def _build_line_to_add(self, obj: str, daily: bool, monthly: bool, yearly: bool, avann: bool) -> str:
+        """
+        Build a line to add to the 'print.prt' file based on the provided parameters.
+
+        Parameters:
+        obj (str): The object name or identifier.
+        daily (bool): Flag for daily print frequency.
+        monthly (bool): Flag for monthly print frequency.
+        yearly (bool): Flag for yearly print frequency.
+        avann (bool): Flag for average annual print frequency.
+
+        Returns:
+        str: A formatted string representing the line to add to the 'print.prt' file.
+        """
+        print_periodicity = {
+            'daily': daily,
+            'monthly': monthly,
+            'yearly': yearly,
+            'avann': avann,
+        }
+
+        arg_to_add = obj.ljust(29)
+        for value in print_periodicity.values():
+            if value:
+                periodicity = 'y'
+            else: 
+                periodicity = 'n'
+                
+            arg_to_add += periodicity.ljust(14)
+
+        arg_to_add = arg_to_add.rstrip()
+        arg_to_add += '\n'
+        return arg_to_add
+
+    
+    def enable_object_in_print_prt(self, obj: str, daily: bool, monthly: bool, yearly: bool, avann: bool) -> None:
+        """
+        Enable or update an object in the 'print.prt' file. If obj is not a default identifier, it will be added at the end of the file.
+
+        Parameters:
+        obj (str): The object name or identifier.
+        daily (bool): Flag for daily print frequency.
+        monthly (bool): Flag for monthly print frequency.
+        yearly (bool): Flag for yearly print frequency.
+        avann (bool): Flag for average annual print frequency.
+
+        Returns:
+        None
+        """
+
+        #check if obj is object itself or file 
+        if os.path.splitext(obj)[1] != '':
+            arg_to_add = obj.rsplit('_', maxsplit=1)[0]
+        else:
+            arg_to_add = obj
+        
+        #read all print_prt file, line by line
+        print_prt_path = self.root_folder / 'print.prt'
+        new_print_prt = ""
+        found = False
+        with open(print_prt_path) as file:
+            for line in file:
+                if not line.startswith(arg_to_add + ' '): #Line must start exactly with arg_to_add, not a word that starts with arg_to_add 
+                    new_print_prt += line
+                else:
+                    #obj already exist, replace it in same position
+                    new_print_prt += self._build_line_to_add(arg_to_add, daily, monthly, yearly, avann)
+                    found = True
+
+        if not found:
+            new_print_prt += self._build_line_to_add(arg_to_add, daily, monthly, yearly, avann)
+
+
+        #store new print_prt
+        with open(print_prt_path, 'w') as file:
+            file.write(new_print_prt)
+        
+    #modify yrc_start and yrc_end
+    def set_beginning_and_end_year(self, beginning: int, end: int) -> None:
+        """
+        Modify the beginning and end year in the 'time.sim' file.
+
+        Parameters:
+        beginning (int): The new beginning year.
+        end (int): The new end year.
+
+        Returns:
+        None
+        """
+                
+        nth_line = 3
+
+        #time_sim_path = f"{self.root_folder}\\{'time.sim'}"
+        time_sim_path = self.root_folder / 'time.sim'
+
+
+        # Open the file in read mode and read its contents
+        with open(time_sim_path, 'r') as file:
+            lines = file.readlines()
+
+        year_line = lines[nth_line - 1]
+
+        # Split the input string by spaces
+        elements = year_line.split()
+
+        elements[1] = beginning
+        elements[3] = end
+
+        # Reconstruct the result string while maintaining spaces
+        result_string = '{: >8} {: >10} {: >10} {: >10} {: >10} \n'.format(*elements)
+        
+        lines[nth_line - 1] = result_string
+
+        with open(time_sim_path, 'w') as file:
+            file.writelines(lines)
+
+    #modify warmup
+    def set_warmup(self, warmup: int) -> None:
+        """
+        Modify the warmup period in the 'time.sim' file.
+
+        Parameters:
+        warmup (int): The new warmup period value.
+
+        Returns:
+        None
+        """
+        time_sim_path = self.root_folder / 'print.prt'
+
+        # Open the file in read mode and read its contents
+        with open(time_sim_path, 'r') as file:
+            lines = file.readlines()
+
+        nth_line = 3
+        year_line = lines[nth_line - 1]
+
+        # Split the input string by spaces
+        elements = year_line.split()
+
+        elements[0] = warmup
+
+        # Reconstruct the result string while maintaining spaces
+        result_string = '{: <12} {: <11} {: <11} {: <10} {: <10} {: <10} \n'.format(*elements)
+                
+        lines[nth_line - 1] = result_string
+
+        with open(time_sim_path, 'w') as file:
+            file.writelines(lines)
+
+
+    def _enable_disable_csv_print(self, enable: bool = True) -> None:
+        """
+        Enable or disable CSV print in the 'print.prt' file.
+
+        Parameters:
+        enable (bool, optional): True to enable CSV print, False to disable (default is True).
+
+        Returns:
+        None
+        """
+
+        #read 
+        nth_line = 7
+
+        #time_sim_path = f"{self.root_folder}\\{'time.sim'}"
+        print_prt_path = self.root_folder / 'print.prt'
+
+
+        # Open the file in read mode and read its contents
+        with open(print_prt_path, 'r') as file:
+            lines = file.readlines()
+
+        if enable:
+            lines[nth_line - 1] = 'y' + lines[nth_line - 1][1:] 
+        else:
+            lines[nth_line - 1] = 'n' + lines[nth_line - 1][1:] 
+
+
+        with open(print_prt_path, 'w') as file:
+            file.writelines(lines)
+
+        
+    def enable_csv_print(self) -> None:
+        """
+        Enable CSV print in the 'print.prt' file.
+
+        Returns:
+        None
+        """
+        self._enable_disable_csv_print(enable = True)
+
+    def disable_csv_print(self) -> None:
+        """
+        Disable CSV print in the 'print.prt' file.
+
+        Returns:
+        None
+        """
+        self._enable_disable_csv_print(enable = False)
+
+    
+    def register_file(self, filename: str, has_units: bool = False, index: Optional[str] = None, usecols: Optional[List[str]] =  None, filter_by:  Dict[str, Union[Any, List[Any], re.Pattern]] = {}) -> FileReader:
+
+        """
+        Register a file to work with in the SWAT model.
+
+        Parameters:
+        filename (str): The name of the file to register.
+        has_units (bool): Indicates if the file has units information (default is False).
+        index (str, optional): The name of the index column (default is None).
+        usecols (List[str], optional): A list of column names to read (default is None).
+        filter_by (Dict[str, Union[Any, List[Any], re.Pattern]): A dictionary of column names and values to filter by (default is an empty dictionary).
+
+        Returns:
+        FileReader: A FileReader instance for the registered file.
+        """
+        
+        file_path = os.path.join(self.root_folder, filename)
+        return FileReader(file_path, has_units, index, usecols, filter_by)
+    
+    """
+    if overwrite = True, content of target_dir folder will be deleted and txtinout folder will be copied there
+    if overwrite = False, txtinout folder will be copied to a new folder inside target_dir
+    """
+    def copy_swat(self, target_dir: str = None, overwrite: bool = False) -> str:
+
+        """
+        Copy the SWAT model files to a specified directory.
+
+        If 'overwrite' is True, the content of the 'target_dir' folder will be deleted, and the 'txtinout' folder will be copied there.
+        If 'overwrite' is False, the 'txtinout' folder will be copied to a new folder inside 'target_dir'.
+
+        Parameters:
+        target_dir (str, optional): The target directory where the SWAT model files will be copied. If None, a temporary folder will be created (default is None).
+        overwrite (bool, optional): If True, overwrite the content of 'target_dir'; if False, create a new folder inside target_dir (default is False).
+
+        Returns:
+        str: The path to the directory where the SWAT model files were copied.
+        """
+
+        #if target_dir is None or target_dir is a folder and overwrite is False, create a new folder using mkdtemp
+        if (target_dir is None) or (not overwrite and target_dir is not None):
+
+            try: 
+                temp_folder_path = tempfile.mkdtemp(dir = target_dir)
+            except FileNotFoundError:
+                os.makedirs(dir, exist_ok=True)
+                temp_folder_path = tempfile.mkdtemp(dir = target_dir)
+        
+        #if target_dir is a folder and overwrite is True, delete all contents
+        elif overwrite:
+
+            if os.path.isdir(target_dir):
+            
+                temp_folder_path = target_dir
+                
+                #delete all files in target_dir
+                for file in os.listdir(target_dir):
+                    file_path = os.path.join(target_dir, file)
+                    try:
+                        if os.path.isfile(file_path):
+                            os.remove(file_path)
+                    except Exception as e:
+                        print(e)
+            
+            else:   #if overwrite and dir is not a folder, create dir anyway
+                os.makedirs(dir, exist_ok=True)
+                temp_folder_path = dir
+        
+        #check if dir does not exist
+        elif not os.path.isdir(dir):
+            #check if dir is a file
+            if os.path.isfile(dir):
+                raise TypeError("target_dir must be a folder")
+
+            #create dir
+            os.makedirs(dir, exist_ok=True)
+            temp_folder_path = dir
+        
+        else:
+            raise TypeError("option not recognized")
+    
+        # Get the list of files in the source folder
+        source_folder = self.root_folder
+        files = os.listdir(source_folder)
+
+        # Exclude files with the specified suffix and copy the remaining files (only the required files for running SWAT are copied)
+        for file in files:
+            
+            source_file = os.path.join(source_folder, file)
+            
+            # Skip directories and unwanted files
+            if os.path.isdir(source_file):
+                continue
+
+            file_suffix = ['day', 'mon', 'yr', 'aa']
+            file_ext = ['txt', 'csv']
+            ignored_file = tuple(
+                f'_{suf}.{ext}' for suf in file_suffix for ext in file_ext
+            ) 
+
+            if file.endswith(ignored_file):
+                continue
+            
+            destination_file = os.path.join(temp_folder_path, file)
+            shutil.copy2(source_file, destination_file)
+
+        return temp_folder_path
+
+
+
+    def _run_swat(self, show_output: bool = True) -> None:
+        """
+        Run the SWAT simulation.
+
+        Parameters:
+        show_output (bool, optional): If True, print the simulation output; if False, suppress output (default is True).
+
+        Returns:
+        None
+        """
+
+        #Run siumulation
+        swat_exe_path = self.swat_exe_path
+                
+        os.chdir(self.root_folder)
+
+        with subprocess.Popen(swat_exe_path, stdout=subprocess.PIPE, stderr=subprocess.PIPE) as process:
+            # Read and print the output while it's being produced
+            while True:
+                # Read a line of output
+                raw_output = process.stdout.readline()
+                
+                # Check if the output is empty and the subprocess has finished
+                if raw_output == b'' and process.poll() is not None:
+                    break
+                
+                # Decode the output using 'latin-1' encoding
+                try:
+                    output = raw_output.decode('latin-1').strip()
+                except UnicodeDecodeError:
+                    # Handle decoding errors here (e.g., skip or replace invalid characters)
+                    continue
+
+                # Print the decoded output if needed
+                if output and show_output:
+                    print(output)
+        
+    
+
+    """
+    params --> {filename: (id_col, [(id, col, value)])}
+    """
+    def run_swat(self, params: Dict[str, Tuple[str, List[Tuple[Union[None, str, List[str], re.Pattern], str, Any]]]] = {}, show_output: bool = True) -> str:
+        """
+        Run the SWAT simulation with modified input parameters.
+
+        Parameters:
+        params (Dict[str, Tuple[str, List[Tuple[Union[None, str, List[str], re.Pattern], str, Any]]]], optional): 
+            A dictionary containing modifications to input files. Format: {filename: (id_col, [(id, col, value)])}.
+            'id' can be None to apply the value to all rows, a single id or a regex pattern or list to match multiple IDs.
+        show_output (bool, optional): If True, print the simulation output; if False, suppress output (default is True).
+
+        Returns:
+        str: The path to the directory where the SWAT simulation was executed.
+        """
+        aux_txtinout = TxtinoutReader(self.root_folder)
+
+        #Modify files for simulation
+        for filename, file_params in params.items():
+
+            id_col, file_mods = file_params
+
+            #get file
+            file = aux_txtinout.register_file(filename, has_units = False, index = id_col)
+
+            #for each col_name in file_params
+            for id, col_name, value in file_mods:   # 'id' can be None, a str or a regex pattern
+                if id is None:
+                    file.df[col_name] = value
+                elif isinstance(id, list):
+                    mask = file.df.index.astype(str).isin(id)
+                    file.df.loc[mask, col_name] = value
+                elif isinstance(id, re.Pattern):
+                    mask = file.df.index.astype(str).str.match(id)
+                    file.df.loc[mask, col_name] = value
+                else:
+                    file.df.loc[id, col_name] = value
+            
+            #store file
+            file.overwrite_file()
+                
+        
+        #run simulation
+        aux_txtinout._run_swat(show_output=show_output)
+
+        return self.root_folder
+
+
+    def run_swat_star(self, args: Tuple[Dict[str, Tuple[str, List[Tuple[Union[None, str, List[str], re.Pattern], str, Any]]]], bool]) -> str:
+        """
+        Run the SWAT simulation with modified input parameters using arguments provided as a tuple.
+
+        Parameters:
+        args (Tuple[Dict[str, Tuple[str, List[Tuple[Union[None, str, List[str], re.Pattern], str, Any]]]]], bool]): 
+            A tuple containing simulation parameters.
+            The first element is a dictionary with input parameter modifications, 
+            the second element is a boolean to show output.
+
+        Returns:
+        str: The path to the directory where the SWAT simulation was executed.
+        """
+        return self.run_swat(*args)
+
+    def copy_and_run(self, target_dir: str, overwrite: bool = False, params: Dict[str, Tuple[str, List[Tuple[Union[None, str, List[str], re.Pattern], str, Any]]]] = {}, show_output: bool = True) -> str:
+        
+        """
+        Copy the SWAT model files to a specified directory, modify input parameters, and run the simulation.
+
+        Parameters:
+        target_dir (str): The target directory where the SWAT model files will be copied.
+        overwrite (bool, optional): If True, overwrite the content of 'target_dir'; if False, create a new folder inside 'target_dir' (default is False).
+        params (Dict[str, Tuple[str, List[Tuple[Union[None, str, List[str], re.Pattern], str, Any]]]], optional):
+            A dictionary containing modifications to input files. Format: {filename: (id_col, [(id, col, value)])}.
+        Format: {filename: (id_col, [(id, col, value)])}.
+        show_output (bool, optional): If True, print the simulation output; if False, suppress output (default is True).
+
+        Returns:
+        str: The path to the directory where the SWAT simulation was executed.
+        """
+        
+        tmp_path = self.copy_swat(target_dir = target_dir, overwrite = overwrite)
+        reader = TxtinoutReader(tmp_path)
+        return reader.run_swat(params, show_output = show_output)
+
+
+    def copy_and_run_star(self, args: Tuple[str, bool, Dict[str, Tuple[str, List[Tuple[Union[None, str, List[str], re.Pattern], str, Any]]]], bool]) -> str:
+        """
+        Copy the SWAT model files to a specified directory, modify input parameters, and run the simulation using arguments provided as a tuple.
+
+        Parameters:
+        args (Tuple[Dict[str, Tuple[str, List[Tuple[Union[None, str, List[str], re.Pattern], str, Any]]]]], bool]): 
+            A tuple containing simulation parameters.
+            The first element is a dictionary with input parameter modifications, 
+            the second element is a boolean to show output.
+
+        Returns:
+        str: The path to the directory where the SWAT simulation was executed.
+        """        
+        return self.copy_and_run(*args)
+
+    
+    """
+    params --> [{filename: (id_col, [(id, col, value)])}]
+    """
+    def run_parallel_swat(self, 
+                          params: List[Dict[str, Tuple[str, List[Tuple[Union[None, str, List[str], re.Pattern], str, Any]]]]], 
+                          n_workers: int = 1, 
+                          target_dir: str = None,
+                          parallelization: str = 'threads') -> List[str]:
+        
+        """
+        Run SWAT simulations in parallel with modified input parameters.
+
+        Parameters:
+        params (Dict[str, Tuple[str, List[Tuple[Union[None, str, List[str], re.Pattern], str, Any]]]], optional):
+            A dictionary containing modifications to input files. Format: {filename: (id_col, [(id, col, value)])}.
+        n_workers (int, optional): The number of parallel workers to use (default is 1).
+        target_dir (str, optional): The target directory where the SWAT model files will be copied (default is None).
+        parallelization (str, optional): The parallelization method to use ('threads' or 'processes') (default is 'threads').
+
+        Returns:
+        List[str]: A list of paths to the directories where the SWAT simulations were executed.
+        """
+
+        
+
+        max_treads = multiprocessing.cpu_count()
+        threads = max(min(n_workers, max_treads), 1)
+        
+        if n_workers == 1:
+            
+            results_ret = []
+
+            for i in tqdm.tqdm(range(len(params))):
+                results_ret.append(self.copy_and_run(target_dir = target_dir,
+                                                    overwrite = False,
+                                                    params = params[i], 
+                                                    show_output = False))
+            
+            return results_ret
+
+        else:
+                
+            items = [[target_dir, False, params[i], False] for i in range(len(params))]
+
+            if parallelization == 'threads':
+                with ThreadPoolExecutor(max_workers=threads) as executor:
+                    results = list(executor.map(self.copy_and_run_star, items))    
+            elif parallelization == 'processes':
+                with multiprocessing.Pool(threads) as pool:
+                    results = list(pool.map(self.copy_and_run_star, items))
+            else:
+                raise ValueError("parallelization must be 'threads' or 'processes'")  
+
+            return results
+            
+
+
+        
+        
+
+    
+
+